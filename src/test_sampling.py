from sampling import cifar10_iid, cifar10_iid_noreimmission, cifar10_iid_unequal, cifar10_iid_unequal_noreimmission, cifar10_noniid, cifar10_noniid_unequal
from torchvision import datasets, transforms
import numpy as np
import random
import matplotlib.pyplot as plt
import numpy as np
from scipy import stats
import torch

def getClassIndexes(labels):
    class_id = labels[0]
    previous_id = 0
    labels_idx = {}
    for index,label in enumerate(labels):
        # print(index)
        if label != class_id:
            labels_idx[class_id] = [previous_id, index]
            class_id = label
            previous_id = index
    labels_idx[class_id] = [previous_id,len(labels)]
    
    return labels_idx    

def emd_distance(distributions):
    emd = 0
    population = np.zeros(10)
    dists = [0,1,2,3,4,5,6,7,8,9]
    for user in distributions:
        population = np.add(population, distributions[user])
    # print(population)
    for user in distributions:
        # print(distributions[user])
        dist = stats.wasserstein_distance(dists, dists, population, distributions[user])
        if dist > 2:
            dist = 2
        emd += (np.sum(distributions[user])/np.sum(population))*dist

        # print(dist)
    print("EMD: " + str(emd))
    return emd

# takes as parameters: dataframe, number of users, number of items for each client (if not set it depends on db images/ num of users), 
# unbalance factor from 0 to 1 where 0 is a uniform distribution and 1 is distributed over a single class.
def distribution_iid(dataset, num_users, unbalance_factor, fixed_items=0):
    available_classes = [0, 1, 2, 3, 4, 5, 6, 7, 8, 9] 
    
    probabilities = np.zeros(10)
    sum_prob = 0
    max_prob = 100
    # print(probabilities)
    dict_users, all_idxs = {i: np.array([]) for i in range(num_users)}, [i for i in range(len(dataset))]
    idxs = np.arange(len(dataset))
    labels = np.array(dataset.targets)
    idxs_labels = np.vstack((idxs, labels))
    idxs_labels = idxs_labels[:, idxs_labels[1, :].argsort()]
    # print(idxs_labels[1])
    class_idxs = getClassIndexes(idxs_labels[1])
    # print(class_idxs)
    idxs = idxs_labels[0, :]
    if fixed_items == 0:
        num_items = int(len(dataset)/num_users)
    else:
        num_items = fixed_items
    # num_items = 10
    # num_users = 1
    distributions = {}
    user_probabilities = {}
    for user in range(num_users):
        random.shuffle(available_classes)
        probabilities[available_classes[0]] = max_prob
        curr_prob = max_prob
        i = 1
        while i<9:
            curr_prob -= curr_prob*unbalance_factor
            probabilities[available_classes[i]] = curr_prob
            probabilities[available_classes[i+1]] = curr_prob
            i += 2
        
        total_prob = np.sum(probabilities)
        distribution = np.zeros(10)
        for item in range(num_items):    
            chosen = random.uniform(0, total_prob)
            cumulative = 0
            for index, probability in enumerate(probabilities):
                cumulative += probability
                if cumulative > chosen:
                    distribution[index] += 1
                    val = idxs[random.randint(class_idxs[index][0],class_idxs[index][1])-1]
                    dict_users[user] = np.append(dict_users[user],val)
                    break
        distributions[user] = distribution
        user_probabilities[user] = probabilities
    # drawHist(distribution,available_classes)
    # plt.show()
    return dict_users

def dirichlet():
    torch.distributions.Dirichlet(1/30-1 * torch.ones(30-1)).sample([10])  


def drawHist(data,names):
    plt.figure()
    plt.bar(names,data)  # density=False would make counts
    plt.xticks(names)
    #plt.yticks(data) #This may be included or excluded as per need
    plt.xlabel('Names')
    plt.ylabel('Probability')
    


data_dir = '../data/cifar10/'
num_users = 50
unbalance_factor = 0
apply_transform = transforms.Compose(
    [transforms.ToTensor(),
        transforms.Normalize((0.5, 0.5, 0.5), (0.5, 0.5, 0.5))])

train_dataset = datasets.CIFAR10(data_dir, train=True, download=True,
                                transform=apply_transform)

test_dataset = datasets.CIFAR10(data_dir, train=False, download=True,
                                transform=apply_transform)
<<<<<<< HEAD
# train_split = cifar10_noniid_unequal(train_dataset, num_users)
# train_split = cifar10_noniid(train_dataset, num_users)
# train_split = cifar10_iid(train_dataset, num_users)
train_split = cifar10_iid_unequal(train_dataset, num_users)
labels = np.array(train_dataset.targets)

=======
# user_groups = cifar_noniid_unequal(train_dataset, num_users)
# user_groups = cifar_noniid(train_dataset, num_users)
# user_groups = cifar_iid(train_dataset, num_users)
# user_groups = cifar_iid_unequal(train_dataset, num_users)
user_groups = distribution_iid(train_dataset, num_users,unbalance_factor)
>>>>>>> da58ac4d

labels = np.array(train_dataset.targets)

<<<<<<< HEAD
for user in train_split:
    print("User: " + str(user))
    distribution = [0,0,0,0,0,0,0,0,0,0]
    for idx in train_split[user]:
=======
print("Unbalance Factor: " + str(unbalance_factor))
distributios = {}
for user in user_groups:
    # print("User: " + str(user))
    distribution = [0,0,0,0,0,0,0,0,0,0]
    for idx in user_groups[user]:
>>>>>>> da58ac4d
        distribution[labels[int(idx)]] += 1
        # print(labels[int(idx)], end =',')
        # print(idx)
    # print(distribution)
    distributions[user] = distribution
    # print(distributions[user])
    # print(user_probabilities[user])

non_identicalness = emd_distance(distributions)<|MERGE_RESOLUTION|>--- conflicted
+++ resolved
@@ -18,8 +18,8 @@
             class_id = label
             previous_id = index
     labels_idx[class_id] = [previous_id,len(labels)]
-    
-    return labels_idx    
+
+    return labels_idx
 
 def emd_distance(distributions):
     emd = 0
@@ -42,8 +42,8 @@
 # takes as parameters: dataframe, number of users, number of items for each client (if not set it depends on db images/ num of users), 
 # unbalance factor from 0 to 1 where 0 is a uniform distribution and 1 is distributed over a single class.
 def distribution_iid(dataset, num_users, unbalance_factor, fixed_items=0):
-    available_classes = [0, 1, 2, 3, 4, 5, 6, 7, 8, 9] 
-    
+    available_classes = [0, 1, 2, 3, 4, 5, 6, 7, 8, 9]
+
     probabilities = np.zeros(10)
     sum_prob = 0
     max_prob = 100
@@ -75,10 +75,10 @@
             probabilities[available_classes[i]] = curr_prob
             probabilities[available_classes[i+1]] = curr_prob
             i += 2
-        
+
         total_prob = np.sum(probabilities)
         distribution = np.zeros(10)
-        for item in range(num_items):    
+        for item in range(num_items):
             chosen = random.uniform(0, total_prob)
             cumulative = 0
             for index, probability in enumerate(probabilities):
@@ -95,7 +95,7 @@
     return dict_users
 
 def dirichlet():
-    torch.distributions.Dirichlet(1/30-1 * torch.ones(30-1)).sample([10])  
+    torch.distributions.Dirichlet(1/30-1 * torch.ones(30-1)).sample([10])
 
 
 def drawHist(data,names):
@@ -105,7 +105,7 @@
     #plt.yticks(data) #This may be included or excluded as per need
     plt.xlabel('Names')
     plt.ylabel('Probability')
-    
+
 
 
 data_dir = '../data/cifar10/'
@@ -120,36 +120,21 @@
 
 test_dataset = datasets.CIFAR10(data_dir, train=False, download=True,
                                 transform=apply_transform)
-<<<<<<< HEAD
+
 # train_split = cifar10_noniid_unequal(train_dataset, num_users)
 # train_split = cifar10_noniid(train_dataset, num_users)
 # train_split = cifar10_iid(train_dataset, num_users)
-train_split = cifar10_iid_unequal(train_dataset, num_users)
-labels = np.array(train_dataset.targets)
-
-=======
-# user_groups = cifar_noniid_unequal(train_dataset, num_users)
-# user_groups = cifar_noniid(train_dataset, num_users)
-# user_groups = cifar_iid(train_dataset, num_users)
-# user_groups = cifar_iid_unequal(train_dataset, num_users)
-user_groups = distribution_iid(train_dataset, num_users,unbalance_factor)
->>>>>>> da58ac4d
+# train_split = cifar10_iid_unequal(train_dataset, num_users)
+train_split = distribution_iid(train_dataset, num_users,unbalance_factor)
 
 labels = np.array(train_dataset.targets)
 
-<<<<<<< HEAD
+print("Unbalance Factor: " + str(unbalance_factor))
+distributios = {}
 for user in train_split:
-    print("User: " + str(user))
+    # print("User: " + str(user))
     distribution = [0,0,0,0,0,0,0,0,0,0]
     for idx in train_split[user]:
-=======
-print("Unbalance Factor: " + str(unbalance_factor))
-distributios = {}
-for user in user_groups:
-    # print("User: " + str(user))
-    distribution = [0,0,0,0,0,0,0,0,0,0]
-    for idx in user_groups[user]:
->>>>>>> da58ac4d
         distribution[labels[int(idx)]] += 1
         # print(labels[int(idx)], end =',')
         # print(idx)
