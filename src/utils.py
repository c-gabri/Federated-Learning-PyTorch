--- conflicted
+++ resolved
@@ -16,27 +16,20 @@
     each of those users.
     """
 
-<<<<<<< HEAD
     if args.dataset == 'cifar10':
         data_dir = '../data/cifar10/'
         apply_transform = transforms.Compose(
-=======
-    if args.dataset == 'cifar':
-        data_dir = '../data/cifar/'
-        
-        if args.model == 'resnet':
+
+        if args.model == 'resnet': # Why specific transformations for resnet?
             apply_transform = transforms.Compose([
                 transforms.Resize(256),
                 transforms.CenterCrop(224),
                 transforms.ToTensor(),
-                transforms.Normalize(mean=[0.485, 0.456, 0.406], std=[0.229, 0.224, 0.225]),
-            ])
+                transforms.Normalize(mean=[0.485, 0.456, 0.406], std=[0.229, 0.224, 0.225])])
         else:
-            apply_transform = transforms.Compose(
->>>>>>> 6b0fa847
-            [transforms.ToTensor(),
-             transforms.Normalize((0.5, 0.5, 0.5), (0.5, 0.5, 0.5))])
-        
+            apply_transform = transforms.Compose([
+                transforms.ToTensor(),
+                transforms.Normalize((0.5, 0.5, 0.5), (0.5, 0.5, 0.5))])
 
         train_dataset = datasets.CIFAR10(data_dir, train=True, download=True,
                                        transform=apply_transform)
@@ -91,7 +84,6 @@
     return train_dataset, test_dataset, train_splits, test_splits
 
 
-#def average_weights(w):
 def average_weights(w, n_k):
     """
     Returns the average of the weights.
@@ -112,7 +104,6 @@
     device = str(torch.cuda.get_device_properties(torch.cuda.current_device())) if args.gpu is not None else 'CPU'
 
     print('\nExperimental details:')
-<<<<<<< HEAD
     print('    General parameters:')
     print(f'    Centralized            : {args.centralized}')
     print(f'    Epochs                 : {args.epochs}')
@@ -141,27 +132,12 @@
         print('')
 
     return
-=======
-    print(f'    Model     : {args.model}')
-    print(f'    Optimizer : {args.optimizer}')
-    print(f'    Learning  : {args.lr}')
-    print(f'    Global Rounds   : {args.epochs}\n')
-
-    print('    Federated parameters:')
-    if args.iid:
-        print('    IID')
-    else:
-        print('    Non-IID')
-    print(f'    Fraction of users  : {args.frac}')
-    print(f'    Local Batch size   : {args.local_bs}')
-    print(f'    Local Epochs       : {args.local_ep}\n')
-    return
 
 
 def create_combined_model(model_fe):
-    
+
     num_ftrs = model_fe.fc.in_features
-    
+
     model_fe_features = nn.Sequential(
         model_fe.quant,  # Quantize the input
         model_fe.conv1,
@@ -188,5 +164,4 @@
         nn.Flatten(1),
         new_head,
     )
-    return new_model
->>>>>>> 6b0fa847
+    return new_model